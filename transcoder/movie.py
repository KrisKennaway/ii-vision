"""Multiplexes video and audio inputs to encoded byte stream."""

from typing import Iterable, Iterator

import audio
import frame_grabber
import machine
import opcodes
import video
from palette import Palette
from video_mode import VideoMode


class Movie:
    def __init__(
            self, filename: str,
            every_n_video_frames: int = 1,
            audio_normalization: float = None,
            max_bytes_out: int = None,
            video_mode: VideoMode = VideoMode.HGR,
            palette: Palette = Palette.NTSC,
    ):
        self.filename = filename  # type: str
        self.every_n_video_frames = every_n_video_frames  # type: int
        self.max_bytes_out = max_bytes_out  # type: int
        self.video_mode = video_mode  # type: VideoMode
        self.palette = palette  # type: Palette

        self.audio = audio.Audio(
            filename, normalization=audio_normalization)  # type: audio.Audio

        self.frame_grabber = frame_grabber.FileFrameGrabber(
            filename, mode=video_mode, palette=self.palette)
        self.video = video.Video(
<<<<<<< HEAD
            self.frame_sequencer,
            ticks_per_second=self.audio.sample_rate,
=======
            self.frame_grabber,
>>>>>>> bf2057cb
            mode=video_mode,
            palette=self.palette
        )  # type: video.Video

        self.stream_pos = 0  # type: int

        self.ticks = 0  # type: int

        self.state = machine.Machine(
            self.video.memory_map,
            self.video.update_priority
        )

        self.aux_memory_bank = False

    def encode(self) -> Iterator[opcodes.Opcode]:
        """

        :return:
        """
        video_frames = self.frame_grabber.frames()
        main_seq = None
        aux_seq = None

        yield opcodes.Header(mode=self.video_mode)

        for au in self.audio.audio_stream():
            self.ticks += 1
            if self.video.tick(self.ticks):
                try:
                    main, aux = next(video_frames)
                except StopIteration:
                    break

                if ((self.video.frame_number - 1) % self.every_n_video_frames
                        == 0):
                    print("Starting frame %d" % self.video.frame_number)
                    main_seq = self.video.encode_frame(main, is_aux=False)

                    if aux:
                        aux_seq = self.video.encode_frame(aux, is_aux=True)
            # au has range -15 .. 16 (step=1)
            # Tick cycles are units of 2
            tick = au * 2  # -30 .. 32 (step=2)
            tick += 34  # 4 .. 66 (step=2)

            (page, content, offsets) = next(
                aux_seq if self.aux_memory_bank else main_seq)

            yield opcodes.TICK_OPCODES[(tick, page)](content, offsets)

    def _emit_bytes(self, _op):
        """

        :param _op:
        :return:
        """
        for b in self.state.emit(_op):
            yield b
            self.stream_pos += 1

    def emit_stream(self, ops: Iterable[opcodes.Opcode]) -> Iterator[int]:
        """

        :param ops:
        :return:
        """
        for op in ops:
            if self.max_bytes_out and self.stream_pos >= self.max_bytes_out:
                yield from self.done()
                return

            yield from self._emit_bytes(op)

            # Keep track of where we are in TCP client socket buffer
            socket_pos = self.stream_pos % 2048
            if socket_pos >= 2044:
                # 2 op_ack address bytes + 2 payload bytes from ACK must
                # terminate 2K stream frame
                if self.video_mode == VideoMode.DHGR:
                    # Flip-flop between MAIN and AUX banks
                    self.aux_memory_bank = not self.aux_memory_bank

                yield from self._emit_bytes(opcodes.Ack(self.aux_memory_bank))
                assert self.stream_pos % 2048 == 0, self.stream_pos % 2048

        yield from self.done()

    def done(self) -> Iterator[int]:
        """Terminate opcode stream.

        :return:
        """
        yield from self._emit_bytes(opcodes.Terminate())

        # Player expects to fill 2K TCP buffer so pad it out
        for _ in range(2048 - (self.stream_pos % 2048)):
            yield 0x00<|MERGE_RESOLUTION|>--- conflicted
+++ resolved
@@ -32,12 +32,8 @@
         self.frame_grabber = frame_grabber.FileFrameGrabber(
             filename, mode=video_mode, palette=self.palette)
         self.video = video.Video(
-<<<<<<< HEAD
-            self.frame_sequencer,
+            self.frame_grabber,
             ticks_per_second=self.audio.sample_rate,
-=======
-            self.frame_grabber,
->>>>>>> bf2057cb
             mode=video_mode,
             palette=self.palette
         )  # type: video.Video
